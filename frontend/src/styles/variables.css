/* Healing Cosmos - design tokens (colors, spacing, etc.)
   Based on QUICK_REFERENCE.md and design documentation
*/
:root {
  /* Colors - Healing Cosmos Palette (from QUICK_REFERENCE.md) */
  --color-primary: #3E4B6E;        /* Deep Indigo */
  --color-secondary: #A5B8A4;      /* Soft Sage */
  --color-accent: #B296CA;         /* Muted Lavender */
  --color-cta: #C17B5C;            /* Warm Terracotta */

  /* Neutrals */
  --color-neutral-light: #F5F3EE;  /* Cream */
  --color-neutral-dark: #2D3142;   /* Charcoal */

  /* Extended neutrals for granular control */
  --color-neutral-50: #F5F3EE;
  --color-neutral-100: #E8E4DB;
  --color-neutral-200: #D4CEC1;
  --color-neutral-700: #4A4E5C;
  --color-neutral-800: #383C4A;
  --color-neutral-900: #2D3142;

  /* Semantic Colors */
  --color-success: #81987F;        /* Forest Sage */
  --color-warning: #E8B86D;        /* Golden Amber */
  --color-error: #C17B5C;          /* Terracotta */
  --color-info: #7FA99B;           /* Soft Teal */

  /* Spacing Scale (8pt Grid) */
  --space-1: 4px;
  --space-2: 8px;
  --space-3: 16px;
  --space-4: 24px;
  --space-5: 32px;
  --space-6: 48px;
  --space-7: 64px;

  /* Typography scale */
  --font-size-h1: 32px;
  --font-size-h2: 24px;
  --font-size-h3: 20px;
  --font-size-body: 16px;
  --font-size-small: 14px;
  --font-size-tiny: 12px;

  /* Mobile typography */
  --font-size-h1-mobile: 28px;
  --font-size-h2-mobile: 22px;
  --font-size-h3-mobile: 18px;

  /* Border radius and spacing */
  --radius-1: 6px;
  --radius-2: 8px;
  --radius-3: 12px;

  /* Theme variables (reassignable by theme) */
  --bg-primary: var(--color-neutral-light);
  --bg-secondary: #FFFFFF;
  --surface-elev-1: #FFFFFF;
  --surface-elev-2: #F8F6F3;

  --text-primary: var(--color-neutral-dark);
  --text-secondary: rgba(62, 75, 110, 0.7); /* Primary with opacity */
  --muted: var(--color-neutral-700);
  --border-color: rgba(165, 184, 164, 0.3); /* Secondary with opacity */

  /* Focus & accessibility */
  --focus-ring: 2px solid var(--color-primary);
  --focus-outline-offset: 2px;

  /* Elevation shadows */
  --shadow-1: 0 2px 8px rgba(0, 0, 0, 0.08);
  --shadow-2: 0 4px 16px rgba(0, 0, 0, 0.12);
  --shadow-3: 0 8px 32px rgba(0, 0, 0, 0.16);
}

/* A small utility to ensure reduced-motion is respected globally */
@media (prefers-reduced-motion: reduce) {
  * {
    animation-duration: 0.001ms !important;
    animation-iteration-count: 1 !important;
    transition-duration: 0.001ms !important;
    scroll-behavior: auto !important;
  }
}
/* Healing Cosmos - design tokens (colors, spacing, semantic tokens) */
:root {
  /* Colors - Healing Cosmos Palette */
  --color-primary: #3E4B6E;
  --color-primary-light: #5A6B8F;
  --color-primary-dark: #2C3651;

  --color-secondary: #A5B8A4;
  --color-secondary-light: #C4D4C3;
  --color-secondary-dark: #8A9C89;

  --color-accent: #B296CA;
  --color-accent-light: #D1BBE3;
  --color-accent-dark: #9477A8;

  --color-cta: #C17B5C;
  --color-cta-light: #D89C7D;
  --color-cta-dark: #A56249;

  --color-neutral-50: #F5F3EE;
  --color-neutral-100: #E8E4DB;
  --color-neutral-200: #D4CEC1;
  --color-neutral-700: #4A4E5C;
  --color-neutral-800: #383C4A;
  --color-neutral-900: #2D3142;

  /* Semantic Colors */
  --color-success: #81987F;
  --color-warning: #E8B86D;
  --color-error: #C17B5C;
  --color-info: #7FA99B;

  /* Spacing Scale (8pt grid) */
  --space-1: 4px;
  --space-2: 8px;
  --space-3: 16px;
  --space-4: 24px;
  --space-5: 32px;
  --space-6: 48px;
  --space-7: 64px;

  /* Theme Variables (reassignable) */
  --bg-primary: var(--color-neutral-50);
  --bg-secondary: #FFFFFF;
  --text-primary: var(--color-neutral-900);
  --text-secondary: rgba(62, 75, 110, 0.7);
  --border-color: rgba(165, 184, 164, 0.3);

  /* Elevation (Shadows) */
  --elevation-1: 0 1px 2px rgba(45,49,66,0.04);
  --elevation-2: 0 4px 12px rgba(45,49,66,0.06);
  --elevation-3: 0 8px 24px rgba(45,49,66,0.08);

  /* Typography - Font Families */
  --font-primary: 'Inter', -apple-system, BlinkMacSystemFont, 'Segoe UI', sans-serif;
  --font-mono: 'JetBrains Mono', 'Courier New', monospace;

  /* Typography - Font Sizes */
  --font-size-tiny: 12px;
  --font-size-small: 14px;
  --font-size-base: 16px;
  --font-size-h4: 20px;
  --font-size-h3: 24px;
  --font-size-h2: 28px;
<<<<<<< HEAD
  --font-size-h1: 32px;

  /* Typography - Font Weights */
  --font-weight-light: 300;
=======
>>>>>>> e27f1f6d
  --font-weight-regular: 400;
  --font-weight-medium: 500;
  --font-weight-semibold: 600;
  --font-weight-bold: 700;

  /* Typography - Line Heights */
  --line-height-tight: 1.2;
  --line-height-normal: 1.5;
  --line-height-loose: 1.75;

  /* Typography - Letter Spacing */
  --letter-spacing-tight: -0.025em;
  --letter-spacing-normal: 0;
  --letter-spacing-wide: 0.025em;

  /* Border Radius */
  --radius-small: 4px;
  --radius-medium: 8px;
  --radius-large: 12px;
  --radius-full: 9999px;

  /* Transitions */
  --transition-fast: 150ms ease;
  --transition-base: 250ms ease;
  --transition-slow: 350ms ease;

  /* Additional theme variables */
  --bg-hover: rgba(165, 184, 164, 0.1);
  --focus-ring: 2px solid var(--color-accent);
}

/* Responsive Typography */
@media (max-width: 767px) {
  :root {
    --font-size-h1: 28px;
    --font-size-h2: 24px;
    --font-size-h3: 20px;
    --font-size-h4: 18px;
  }
}

@media (max-width: 480px) {
  :root {
    --font-size-h1: 24px;
    --font-size-h2: 22px;
    --font-size-h3: 18px;
  }
}

[data-theme="dark"] {
  --bg-primary: var(--color-neutral-900);
  --bg-secondary: #3A4257;
  --text-primary: var(--color-neutral-50);
  --text-secondary: var(--color-secondary);
  --border-color: rgba(62, 75, 110, 0.4);
}

/* Auto theme detection when no explicit data-theme is set */
@media (prefers-color-scheme: dark) {
  :root:not([data-theme="light"]) {
    --bg-primary: var(--color-neutral-900);
    --bg-secondary: #3A4257;
    --text-primary: var(--color-neutral-50);
    --text-secondary: var(--color-secondary);
  }
}

/* Apply core tokens to document */
html, body {
  background: var(--bg-primary);
  color: var(--text-primary);
}

/* Utility tokens for components */
.bg-primary { background-color: var(--bg-primary); }
.bg-secondary { background-color: var(--bg-secondary); }
.text-primary { color: var(--text-primary); }
.text-secondary { color: var(--text-secondary); }
.border { border-color: var(--border-color); }<|MERGE_RESOLUTION|>--- conflicted
+++ resolved
@@ -147,13 +147,6 @@
   --font-size-h4: 20px;
   --font-size-h3: 24px;
   --font-size-h2: 28px;
-<<<<<<< HEAD
-  --font-size-h1: 32px;
-
-  /* Typography - Font Weights */
-  --font-weight-light: 300;
-=======
->>>>>>> e27f1f6d
   --font-weight-regular: 400;
   --font-weight-medium: 500;
   --font-weight-semibold: 600;
