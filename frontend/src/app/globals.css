/* Basic CSS reset and body styles */
* {
  box-sizing: border-box;
  padding: 0;
  margin: 0;
}

/* ============================================
   TYPOGRAPHY SYSTEM - Roots Revealed
   Font families, sizes, weights, line heights
   ============================================ */

:root {
  /* Font Families */
  --font-primary: 'Inter', -apple-system, BlinkMacSystemFont, 'Segoe UI', 'Roboto', 'Oxygen', 'Ubuntu', 'Cantarell', sans-serif;
  --font-mono: 'JetBrains Mono', 'Fira Code', 'Courier New', monospace;
  
  /* Font Weights */
  --font-weight-light: 300;
  --font-weight-regular: 400;
  --font-weight-medium: 500;
  --font-weight-semibold: 600;
  --font-weight-bold: 700;
  
  /* Line Heights */
  --line-height-tight: 1.2;    /* Headings */
  --line-height-normal: 1.5;   /* Body text */
  --line-height-loose: 1.75;   /* Loose text */
  
  /* Letter Spacing */
  --letter-spacing-tight: -0.02em;  /* Large headings */
  --letter-spacing-normal: 0;
  --letter-spacing-wide: 0.02em;    /* Small text, uppercase */
  
  /* Desktop Font Sizes */
  --font-size-h1: 40px;
  --font-size-h2: 32px;
  --font-size-h3: 24px;
  --font-size-h4: 20px;
  --font-size-body: 16px;
  --font-size-small: 14px;
  --font-size-tiny: 12px;
  
  /* Map legacy tokens to theme system tokens */
  --background: var(--bg-primary);
  --foreground: var(--text-primary);
}

/* Tablet breakpoint - moderate reduction */
@media (max-width: 768px) {
  :root {
    --font-size-h1: 36px;
    --font-size-h2: 28px;
    --font-size-h3: 22px;
    --font-size-h4: 18px;
    --font-size-body: 16px;
    --font-size-small: 14px;
  }
}

/* Mobile breakpoint - significant reduction */
@media (max-width: 480px) {
  :root {
    --font-size-h1: 28px;
    --font-size-h2: 24px;
    --font-size-h3: 20px;
    --font-size-h4: 18px;
    --font-size-body: 16px;
    --font-size-small: 14px;
  }
}

@theme inline {
  --color-background: var(--background);
  --color-foreground: var(--foreground);
<<<<<<< HEAD
=======
  --font-sans: var(--font-primary);
  --font-mono: var(--font-mono);
>>>>>>> e27f1f6d
}

a {
  color: inherit;
  text-decoration: none;
}

/* Base Typography Styles */
body {
  background: var(--background);
  color: var(--foreground);
  font-family: var(--font-primary);
<<<<<<< HEAD
  font-size: var(--font-size-base);
=======
  font-size: var(--font-size-body);
  font-weight: var(--font-weight-regular);
>>>>>>> e27f1f6d
  line-height: var(--line-height-normal);
  -webkit-font-smoothing: antialiased;
  -moz-osx-font-smoothing: grayscale;
}

<<<<<<< HEAD
/* Typography defaults */
h1, h2, h3, h4, h5, h6 {
  font-weight: var(--font-weight-semibold);
  line-height: var(--line-height-tight);
  letter-spacing: var(--letter-spacing-tight);
  margin: 0 0 var(--space-4) 0;
  color: var(--text-primary);
=======
/* Heading Styles */
h1, h2, h3, h4, h5, h6 {
  font-family: var(--font-primary);
  font-weight: var(--font-weight-semibold);
  line-height: var(--line-height-tight);
  color: var(--text-primary);
  margin: 0;
>>>>>>> e27f1f6d
}

h1 {
  font-size: var(--font-size-h1);
  font-weight: var(--font-weight-bold);
<<<<<<< HEAD
=======
  letter-spacing: var(--letter-spacing-tight);
>>>>>>> e27f1f6d
}

h2 {
  font-size: var(--font-size-h2);
<<<<<<< HEAD
=======
  letter-spacing: var(--letter-spacing-tight);
>>>>>>> e27f1f6d
}

h3 {
  font-size: var(--font-size-h3);
}

h4 {
  font-size: var(--font-size-h4);
}

<<<<<<< HEAD
p {
  margin: 0 0 var(--space-4) 0;
  line-height: var(--line-height-normal);
}

/* Focus indicators for accessibility */
:focus-visible {
  outline: var(--focus-ring);
  outline-offset: 2px;
}
=======
/* Body Text Styles */
p {
  font-size: var(--font-size-body);
  line-height: var(--line-height-normal);
  color: var(--text-primary);
  margin: 0;
}

/* Small and Tiny Text */
small, .text-small {
  font-size: var(--font-size-small);
  line-height: var(--line-height-normal);
}

.text-tiny {
  font-size: var(--font-size-tiny);
  line-height: var(--line-height-normal);
}

/* Monospace Text - for code, data, coordinates */
code, pre, .mono {
  font-family: var(--font-mono);
  font-size: var(--font-size-small);
}

/* Utility Classes for Text Styles */
.text-secondary {
  color: var(--text-secondary);
}

.font-light { font-weight: var(--font-weight-light); }
.font-regular { font-weight: var(--font-weight-regular); }
.font-medium { font-weight: var(--font-weight-medium); }
.font-semibold { font-weight: var(--font-weight-semibold); }
.font-bold { font-weight: var(--font-weight-bold); }

.line-height-tight { line-height: var(--line-height-tight); }
.line-height-normal { line-height: var(--line-height-normal); }
.line-height-loose { line-height: var(--line-height-loose); }
>>>>>>> e27f1f6d
<|MERGE_RESOLUTION|>--- conflicted
+++ resolved
@@ -73,11 +73,8 @@
 @theme inline {
   --color-background: var(--background);
   --color-foreground: var(--foreground);
-<<<<<<< HEAD
-=======
   --font-sans: var(--font-primary);
   --font-mono: var(--font-mono);
->>>>>>> e27f1f6d
 }
 
 a {
@@ -90,26 +87,13 @@
   background: var(--background);
   color: var(--foreground);
   font-family: var(--font-primary);
-<<<<<<< HEAD
-  font-size: var(--font-size-base);
-=======
   font-size: var(--font-size-body);
   font-weight: var(--font-weight-regular);
->>>>>>> e27f1f6d
   line-height: var(--line-height-normal);
   -webkit-font-smoothing: antialiased;
   -moz-osx-font-smoothing: grayscale;
 }
 
-<<<<<<< HEAD
-/* Typography defaults */
-h1, h2, h3, h4, h5, h6 {
-  font-weight: var(--font-weight-semibold);
-  line-height: var(--line-height-tight);
-  letter-spacing: var(--letter-spacing-tight);
-  margin: 0 0 var(--space-4) 0;
-  color: var(--text-primary);
-=======
 /* Heading Styles */
 h1, h2, h3, h4, h5, h6 {
   font-family: var(--font-primary);
@@ -117,24 +101,17 @@
   line-height: var(--line-height-tight);
   color: var(--text-primary);
   margin: 0;
->>>>>>> e27f1f6d
 }
 
 h1 {
   font-size: var(--font-size-h1);
   font-weight: var(--font-weight-bold);
-<<<<<<< HEAD
-=======
   letter-spacing: var(--letter-spacing-tight);
->>>>>>> e27f1f6d
 }
 
 h2 {
   font-size: var(--font-size-h2);
-<<<<<<< HEAD
-=======
   letter-spacing: var(--letter-spacing-tight);
->>>>>>> e27f1f6d
 }
 
 h3 {
@@ -145,18 +122,6 @@
   font-size: var(--font-size-h4);
 }
 
-<<<<<<< HEAD
-p {
-  margin: 0 0 var(--space-4) 0;
-  line-height: var(--line-height-normal);
-}
-
-/* Focus indicators for accessibility */
-:focus-visible {
-  outline: var(--focus-ring);
-  outline-offset: 2px;
-}
-=======
 /* Body Text Styles */
 p {
   font-size: var(--font-size-body);
@@ -195,5 +160,4 @@
 
 .line-height-tight { line-height: var(--line-height-tight); }
 .line-height-normal { line-height: var(--line-height-normal); }
-.line-height-loose { line-height: var(--line-height-loose); }
->>>>>>> e27f1f6d
+.line-height-loose { line-height: var(--line-height-loose); }