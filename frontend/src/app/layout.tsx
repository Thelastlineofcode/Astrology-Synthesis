import type { Metadata } from "next";
import "../styles/variables.css";
import "../styles/themes.css";
import "./globals.css";
import ThemeToggle from "../components/shared/ThemeToggle";

<<<<<<< HEAD
// Note: Google Fonts may be blocked in some environments
// Fallback to system fonts is defined in variables.css
// --font-primary: 'Inter', -apple-system, BlinkMacSystemFont, 'Segoe UI', sans-serif
// --font-mono: 'JetBrains Mono', 'Courier New', monospace

=======
>>>>>>> e27f1f6d
export const metadata: Metadata = {
  title: "Roots Revealed",
  description: "Discover the roots of your astrological birth chart",
};

export default function RootLayout({
  children,
}: Readonly<{
  children: React.ReactNode;
}>) {
  return (
    <html lang="en">
<<<<<<< HEAD
=======
      <head>
        {/* Preconnect to Google Fonts for performance */}
        <link rel="preconnect" href="https://fonts.googleapis.com" />
        <link rel="preconnect" href="https://fonts.gstatic.com" crossOrigin="anonymous" />
        {/* Inter for primary text, JetBrains Mono for code/data */}
        <link 
          href="https://fonts.googleapis.com/css2?family=Inter:wght@300;400;500;600;700&family=JetBrains+Mono:wght@400;500;600&display=swap" 
          rel="stylesheet" 
        />
      </head>
>>>>>>> e27f1f6d
      <body className="antialiased">
        {/* Inline script to set initial theme before React hydrates to avoid FOIT/flash */}
        <script
          dangerouslySetInnerHTML={{
            __html: `(${String(function () {
              try {
                var saved = localStorage.getItem('theme');
                var systemPref = window.matchMedia && window.matchMedia('(prefers-color-scheme: dark)').matches ? 'dark' : 'light';
                var theme = saved || systemPref;
                document.documentElement.setAttribute('data-theme', theme);
              } catch (e) { /* ignore */ }
            })})();`,
          }}
        />

        <div style={{ position: 'fixed', top: '20px', right: '20px', zIndex: 1000 }}>
          <ThemeToggle />
        </div>
        {children}
      </body>
    </html>
  );
}<|MERGE_RESOLUTION|>--- conflicted
+++ resolved
@@ -4,14 +4,6 @@
 import "./globals.css";
 import ThemeToggle from "../components/shared/ThemeToggle";
 
-<<<<<<< HEAD
-// Note: Google Fonts may be blocked in some environments
-// Fallback to system fonts is defined in variables.css
-// --font-primary: 'Inter', -apple-system, BlinkMacSystemFont, 'Segoe UI', sans-serif
-// --font-mono: 'JetBrains Mono', 'Courier New', monospace
-
-=======
->>>>>>> e27f1f6d
 export const metadata: Metadata = {
   title: "Roots Revealed",
   description: "Discover the roots of your astrological birth chart",
@@ -24,8 +16,6 @@
 }>) {
   return (
     <html lang="en">
-<<<<<<< HEAD
-=======
       <head>
         {/* Preconnect to Google Fonts for performance */}
         <link rel="preconnect" href="https://fonts.googleapis.com" />
@@ -36,7 +26,6 @@
           rel="stylesheet" 
         />
       </head>
->>>>>>> e27f1f6d
       <body className="antialiased">
         {/* Inline script to set initial theme before React hydrates to avoid FOIT/flash */}
         <script
