import type { Metadata } from "next";
import { Geist, Geist_Mono } from "next/font/google";
import "../styles/variables.css";
import "../styles/themes.css";
import "./globals.css";
import ThemeToggle from "../components/shared/ThemeToggle";

const geistSans = Geist({
  variable: "--font-geist-sans",
  subsets: ["latin"],
});

const geistMono = Geist_Mono({
  variable: "--font-geist-mono",
  subsets: ["latin"],
});

export const metadata: Metadata = {
  title: "Roots Revealed",
  description: "Discover the roots of your astrological birth chart",
};

export default function RootLayout({
  children,
}: Readonly<{
  children: React.ReactNode;
}>) {
  return (
    <html lang="en">
<<<<<<< HEAD
      <body
        className={`${geistSans.variable} ${geistMono.variable} antialiased`}
      >
=======
      <head>
        {/* Preconnect to Google Fonts for performance */}
        <link rel="preconnect" href="https://fonts.googleapis.com" />
        <link rel="preconnect" href="https://fonts.gstatic.com" crossOrigin="anonymous" />
        {/* Inter for primary text, JetBrains Mono for code/data */}
        <link 
          href="https://fonts.googleapis.com/css2?family=Inter:wght@300;400;500;600;700&family=JetBrains+Mono:wght@400;500;600&display=swap" 
          rel="stylesheet" 
        />
      </head>
      <body className="antialiased">
>>>>>>> aa6e07c8
        {/* Inline script to set initial theme before React hydrates to avoid FOIT/flash */}
        <script
          dangerouslySetInnerHTML={{
            __html: `(${String(function () {
              try {
                var saved = localStorage.getItem('theme');
                var systemPref = window.matchMedia && window.matchMedia('(prefers-color-scheme: dark)').matches ? 'dark' : 'light';
                var theme = saved || systemPref;
                document.documentElement.setAttribute('data-theme', theme);
              } catch (e) { /* ignore */ }
            })})();`,
          }}
        />

        <div style={{ position: 'fixed', top: '20px', right: '20px', zIndex: 1000 }}>
          <ThemeToggle />
        </div>
        {children}
      </body>
    </html>
  );
}<|MERGE_RESOLUTION|>--- conflicted
+++ resolved
@@ -27,11 +27,6 @@
 }>) {
   return (
     <html lang="en">
-<<<<<<< HEAD
-      <body
-        className={`${geistSans.variable} ${geistMono.variable} antialiased`}
-      >
-=======
       <head>
         {/* Preconnect to Google Fonts for performance */}
         <link rel="preconnect" href="https://fonts.googleapis.com" />
@@ -43,7 +38,6 @@
         />
       </head>
       <body className="antialiased">
->>>>>>> aa6e07c8
         {/* Inline script to set initial theme before React hydrates to avoid FOIT/flash */}
         <script
           dangerouslySetInnerHTML={{
