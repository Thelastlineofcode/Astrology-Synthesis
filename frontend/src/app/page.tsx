--- conflicted
+++ resolved
@@ -1,39 +1,9 @@
-<<<<<<< HEAD
-=======
 "use client";
 
->>>>>>> 8a8778d2
 import Link from "next/link";
 
 export default function Home() {
   return (
-<<<<<<< HEAD
-    <div className="flex min-h-screen items-center justify-center font-sans">
-      <main className="flex min-h-screen w-full max-w-3xl flex-col items-center justify-center gap-8 py-16 px-8">
-        <div className="flex flex-col items-center gap-6 text-center">
-          <h1 className="text-4xl font-bold leading-tight tracking-tight">
-            Roots Revealed
-          </h1>
-          <p className="max-w-md text-lg leading-8 text-secondary">
-            Discover the roots of your astrological birth chart and explore your cosmic journey
-          </p>
-        </div>
-        
-        <div className="flex flex-col gap-4 text-base font-medium sm:flex-row">
-          <Link
-            href="/dashboard"
-            className="flex h-12 w-full items-center justify-center rounded-lg px-8 transition-colors md:w-auto interactive-strong"
-          >
-            Go to Dashboard
-          </Link>
-          <Link
-            href="/symbolon-demo"
-            className="flex h-12 w-full items-center justify-center rounded-lg btn-outline px-8 transition-colors md:w-auto"
-          >
-            Symbolon Demo
-          </Link>
-        </div>
-=======
     <div className="flex min-h-screen items-center justify-center font-sans" style={{ background: 'var(--bg-primary)' }}>
       <main className="flex flex-col items-start gap-6 px-8 py-16 max-w-4xl">
         {/* Typography Scale Demo */}
@@ -124,7 +94,6 @@
             View Dashboard
           </Link>
         </section>
->>>>>>> 8a8778d2
       </main>
     </div>
   );
