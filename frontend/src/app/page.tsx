--- conflicted
+++ resolved
@@ -1,45 +1,9 @@
-<<<<<<< HEAD
-import Image from "next/image";
-=======
 "use client";
 
->>>>>>> 983a676e
 import Link from "next/link";
 
 export default function Home() {
   return (
-<<<<<<< HEAD
-    <div className="flex min-h-screen items-center justify-center bg-zinc-50 font-sans dark:bg-black">
-      <main className="flex min-h-screen w-full max-w-3xl flex-col items-center justify-between py-32 px-16 bg-white dark:bg-black sm:items-start">
-        <Image
-          className="dark:invert"
-          src="/next.svg"
-          alt="Next.js logo"
-          width={100}
-          height={20}
-          priority
-        />
-        <div className="flex flex-col items-center gap-6 text-center sm:items-start sm:text-left">
-          <h1 className="max-w-xs text-3xl font-semibold leading-10 tracking-tight text-black dark:text-zinc-50">
-            Roots Revealed - Astrology Synthesis
-          </h1>
-          <p className="max-w-md text-lg leading-8 text-zinc-600 dark:text-zinc-400">
-            Welcome to your astrological journey. Explore your profile and discover the roots of your birth chart.
-          </p>
-        </div>
-        <div className="flex flex-col gap-4 text-base font-medium sm:flex-row">
-          <Link
-            className="flex h-12 w-full items-center justify-center gap-2 rounded-full btn-foreground px-5 transition-colors md:w-[158px]"
-            href="/profile"
-          >
-            View Profile
-          </Link>
-          <a
-            className="flex h-12 w-full items-center justify-center rounded-full btn-outline px-5 transition-colors md:w-[158px]"
-            href="https://nextjs.org/docs?utm_source=create-next-app&utm_medium=appdir-template-tw&utm_campaign=create-next-app"
-            target="_blank"
-            rel="noopener noreferrer"
-=======
     <div className="flex min-h-screen items-center justify-center font-sans" style={{ background: 'var(--bg-primary)' }}>
       <main className="flex flex-col items-start gap-6 px-8 py-16 max-w-4xl">
         {/* Typography Scale Demo */}
@@ -126,7 +90,6 @@
               e.currentTarget.style.transform = 'scale(1)';
               e.currentTarget.style.boxShadow = 'none';
             }}
->>>>>>> 983a676e
           >
             View Dashboard
           </Link>
