--- conflicted
+++ resolved
@@ -23,10 +23,6 @@
 app.use(express.json());
 app.use(express.urlencoded({ extended: true }));
 
-<<<<<<< HEAD
-// Initialize admin user
-createAdminUser().catch(console.error);
-=======
 // Swagger Documentation
 app.use('/api-docs', swaggerUi.serve, swaggerUi.setup(swaggerSpec, {
   customCss: '.swagger-ui .topbar { display: none }',
@@ -38,7 +34,6 @@
   res.setHeader('Content-Type', 'application/json');
   res.send(swaggerSpec);
 });
->>>>>>> e4a01b7c
 
 // Routes
 app.use('/api/health', healthRouter);
@@ -89,11 +84,7 @@
       health: '/api/health',
       auth: '/api/auth',
       charts: '/api/charts',
-<<<<<<< HEAD
-      admin: '/api/admin',
-=======
       docs: '/api-docs',
->>>>>>> e4a01b7c
     },
   });
 });
