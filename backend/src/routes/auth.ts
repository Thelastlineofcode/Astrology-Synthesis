--- conflicted
+++ resolved
@@ -8,9 +8,6 @@
 const router = Router();
 
 // In-memory user storage (replace with database in production)
-<<<<<<< HEAD
-const users: Array<{ id: string; email: string; password: string; name: string; role: 'user' | 'admin' }> = [];
-=======
 export interface User {
   id: string;
   email: string;
@@ -30,7 +27,6 @@
 }
 
 export const users: User[] = [];
->>>>>>> 7a1a6bfd
 
 /**
  * @swagger
@@ -120,27 +116,15 @@
         email,
         password: hashedPassword,
         name,
-<<<<<<< HEAD
-        role: 'user' as 'user' | 'admin',
-=======
         createdAt: new Date().toISOString(),
         updatedAt: new Date().toISOString(),
->>>>>>> 7a1a6bfd
       };
       users.push(user);
 
       // Generate token
-<<<<<<< HEAD
-      const token = jwt.sign(
-        { id: user.id, email: user.email, role: user.role },
-        config.jwt.secret,
-        { expiresIn: config.jwt.expiresIn } as jwt.SignOptions
-      );
-=======
       const token = jwt.sign({ id: user.id, email: user.email }, config.jwt.secret, {
         expiresIn: config.jwt.expiresIn,
       } as jwt.SignOptions);
->>>>>>> 7a1a6bfd
 
       res.status(201).json({
         success: true,
@@ -242,17 +226,9 @@
       }
 
       // Generate token
-<<<<<<< HEAD
-      const token = jwt.sign(
-        { id: user.id, email: user.email, role: user.role },
-        config.jwt.secret,
-        { expiresIn: config.jwt.expiresIn } as jwt.SignOptions
-      );
-=======
       const token = jwt.sign({ id: user.id, email: user.email }, config.jwt.secret, {
         expiresIn: config.jwt.expiresIn,
       } as jwt.SignOptions);
->>>>>>> 7a1a6bfd
 
       res.json({
         success: true,
